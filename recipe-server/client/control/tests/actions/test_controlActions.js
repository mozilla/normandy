--- conflicted
+++ resolved
@@ -66,134 +66,13 @@
       });
     });
   });
-<<<<<<< HEAD
-=======
 
   it('makes a proper API request for getCurrentUser', () => {
     fetchMock.get('/api/v1/user/me/', {});
 
-    return store.dispatch(actionTypes.makeApiRequest('getCurrentUser'))
+    return store.dispatch(makeApiRequest('getCurrentUser'))
     .then(() => {
       expect(fetchMock.calls('/api/v1/user/me/').length).toEqual(1);
     });
   });
-
-  it('makes a proper API request for openApprovalRequest', () => {
-    fetchMock.post('/api/v1/recipe_revision/123/request_approval/', {});
-    return store.dispatch(actionTypes.makeApiRequest('openApprovalRequest', {
-      revisionId: 123,
-    }))
-      .then(() => {
-        expect(fetchMock.calls('/api/v1/recipe_revision/123/request_approval/').length).toEqual(1);
-      });
-  });
-
-  it('makes a proper API request for approveApprovalRequest', () => {
-    fetchMock.post('/api/v1/approval_request/123/approve/', {});
-
-    return store.dispatch(actionTypes.makeApiRequest('approveApprovalRequest', {
-      requestId: 123,
-    }))
-      .then(() => {
-        expect(fetchMock.calls('/api/v1/approval_request/123/approve/').length).toEqual(1);
-      });
-  });
-
-  it('makes a proper API request for rejectApprovalRequest', () => {
-    fetchMock.post('/api/v1/approval_request/123/reject/', {});
-
-    return store.dispatch(actionTypes.makeApiRequest('rejectApprovalRequest', {
-      requestId: 123,
-    }))
-      .then(() => {
-        expect(fetchMock.calls('/api/v1/approval_request/123/reject/').length).toEqual(1);
-      });
-  });
-
-  it('makes a proper API request for closeApprovalRequest', () => {
-    fetchMock.post('/api/v1/approval_request/123/close/', {});
-
-    return store.dispatch(actionTypes.makeApiRequest('closeApprovalRequest', {
-      requestId: 123,
-    }))
-      .then(() => {
-        expect(fetchMock.calls('/api/v1/approval_request/123/close/').length).toEqual(1);
-      });
-  });
-
-  it('makes a proper API request for fetchAllRecipes', () => {
-    fetchMock.get('/api/v1/recipe/', fixtureRecipes);
-
-    return store.dispatch(actionTypes.makeApiRequest('fetchAllRecipes'))
-    .then(() => {
-      expect(fetchMock.calls('/api/v1/recipe/').length).toEqual(1);
-    });
-  });
-
-  it('makes a proper API request for fetchSingleRecipe', () => {
-    fetchMock.get('/api/v1/recipe/1/', fixtureRecipes[0]);
-
-    return store.dispatch(actionTypes.makeApiRequest('fetchSingleRecipe', { recipeId: 1 }))
-    .then(() => {
-      expect(fetchMock.calls('/api/v1/recipe/1/').length).toEqual(1);
-    });
-  });
-
-  it('makes a proper API request for fetchSingleRevision', () => {
-    fetchMock.get('/api/v1/recipe_revision/169/', fixtureRecipes[0]);
-
-    return store.dispatch(actionTypes.makeApiRequest('fetchSingleRevision', { revisionId: 169 }))
-    .then(() => {
-      expect(fetchMock.calls('/api/v1/recipe_revision/169/').length).toEqual(1);
-    });
-  });
-
-  it('makes a proper API request for addRecipe', () => {
-    fetchMock.post('/api/v1/recipe/', fixtureRecipes[0]);
-
-    return store.dispatch(actionTypes.makeApiRequest('addRecipe', { recipe: fixtureRecipes[0] }))
-    .then(() => {
-      const calls = fetchMock.calls('/api/v1/recipe/');
-      expect(calls[0][1].body).toEqual(JSON.stringify(fixtureRecipes[0]));
-    });
-  });
-
-  it('makes a proper API request for updateRecipe', () => {
-    fetchMock.mock('/api/v1/recipe/1/', fixtureRecipes[0], { method: 'PATCH' });
-
-    return store.dispatch(actionTypes.makeApiRequest('updateRecipe', {
-      recipe: fixtureRecipes[0], recipeId: 1,
-    }))
-    .then(() => {
-      const calls = fetchMock.calls('/api/v1/recipe/1/');
-      expect(calls[0][1].body).toEqual(JSON.stringify(fixtureRecipes[0]));
-    });
-  });
-
-  it('makes a proper API request for deleteRecipe', () => {
-    fetchMock.delete('/api/v1/recipe/1/', fixtureRecipes[0]);
-
-    return store.dispatch(actionTypes.makeApiRequest('deleteRecipe', { recipeId: 1 }))
-    .then(() => {
-      expect(fetchMock.calls('/api/v1/recipe/1/').length).toEqual(1);
-    });
-  });
-
-
-  describe('showNotification', () => {
-    it('automatically dismisses notifications after 10 seconds', async () => {
-      jasmine.clock().install();
-
-      const notification = { messageType: 'success', message: 'message' };
-      await store.dispatch(actionTypes.showNotification(notification));
-
-      const dismissAction = actionTypes.dismissNotification(notification.id);
-      expect(store.getActions()).not.toContain(dismissAction);
-      jasmine.clock().tick(10001);
-      expect(store.getActions()).toContain(dismissAction);
-
-      jasmine.clock().uninstall();
-    });
-  });
->>>>>>> 9912541d
 });