--- conflicted
+++ resolved
@@ -15,14 +15,10 @@
   }
 
   render() {
-<<<<<<< HEAD
-    const { recipeArguments, disabled } = this.props;
-=======
     const {
       recipeArguments = {},
       disabled,
     } = this.props;
->>>>>>> 54b8a106
 
     return (
       <div className="arguments-fields">
