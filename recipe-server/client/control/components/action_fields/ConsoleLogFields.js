--- conflicted
+++ resolved
@@ -6,13 +6,18 @@
 /**
  * Form fields for the console-log action.
  */
-<<<<<<< HEAD
 export default class ConsoleLogFields extends ActionFields {
+  static propTypes = {
+    disabled: pt.bool,
+  }
+
   render() {
+    const { disabled } = this.props;
     return (
       <div className="arguments-fields">
         <p className="info">Log a message to the console.</p>
         <ControlField
+          disabled={disabled}
           label="Message"
           name="arguments.message"
           component="input"
@@ -21,24 +26,4 @@
       </div>
     );
   }
-}
-=======
-export default function ConsoleLogFields({ disabled }) {
-  return (
-    <div className="arguments-fields">
-      <p className="info">Log a message to the console.</p>
-      <ControlField
-        disabled={disabled}
-        label="Message"
-        name="arguments.message"
-        component="input"
-        type="text"
-      />
-    </div>
-  );
-}
-
-ConsoleLogFields.propTypes = {
-  disabled: pt.bool,
-};
->>>>>>> cfb2e456
+}