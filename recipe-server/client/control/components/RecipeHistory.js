import React, { PropTypes as pt } from 'react';
import { push } from 'react-router-redux';
import moment from 'moment';

import composeRecipeContainer from 'control/components/RecipeContainer';
<<<<<<< HEAD
import makeApiRequest from 'control/api';
=======
import DraftStatus from 'control/components/DraftStatus';

import { makeApiRequest } from 'control/actions/ControlActions';
import {
  getLastApprovedRevision,
} from 'control/selectors/RecipesSelector';
>>>>>>> 9912541d

export class DisconnectedRecipeHistory extends React.Component {
  static propTypes = {
    dispatch: pt.func.isRequired,
    recipe: pt.object.isRequired,
    recipeId: pt.number.isRequired,
  }

  constructor(props) {
    super(props);
    this.state = {
      revisions: [],
    };
  }

  componentDidMount() {
    const { recipeId } = this.props;
    this.getHistory(recipeId);
  }

  getHistory(recipeId) {
    const { dispatch } = this.props;

    dispatch(makeApiRequest('fetchRecipeHistory', { recipeId }))
    .then(history => {
      this.setState({
        revisions: history,
      });
    });
  }

  render() {
    const { recipe, dispatch } = this.props;
    const { revisions } = this.state;
    return <HistoryList recipe={recipe} dispatch={dispatch} revisions={revisions} />;
  }
}

export function HistoryList({ recipe, revisions, dispatch }) {
  const lastApprovedId = getLastApprovedRevision(revisions).id;

  return (
    <div className="fluid-8 recipe-history">
      <h3>Viewing revision log for: <b>{recipe ? recipe.name : ''}</b></h3>
      <table>
        <tbody>
          {revisions.map(revision =>
            <HistoryItem
              key={revision.id}
              revision={revision}
              recipe={recipe}
              dispatch={dispatch}
              approvedId={lastApprovedId}
            />
          )}
        </tbody>
      </table>
    </div>
  );
}
HistoryList.propTypes = {
  dispatch: pt.func.isRequired,
  recipe: pt.object.isRequired,
  revisions: pt.arrayOf(pt.object).isRequired,
};

export class HistoryItem extends React.Component {
  static propTypes = {
    dispatch: pt.func.isRequired,
    revision: pt.shape({
      recipe: pt.shape({
        revision_id: pt.number.isRequired,
      }).isRequired,
      date_created: pt.string.isRequired,
      comment: pt.string.isRequired,
    }).isRequired,
    recipe: pt.shape({
      revision_id: pt.number.isRequired,
    }).isRequired,
    approvedId: pt.string,
  }

  constructor(props) {
    super(props);
    this.handleClick = ::this.handleClick;
  }

  /**
   * When a revision is clicked, open the recipe form with changes from
   * the clicked revision.
   */
  handleClick() {
    const { dispatch, revision, recipe } = this.props;

    // Do not include form state changes if the current revision was
    // clicked.
    if (revision.recipe.revision_id === recipe.latest_revision_id) {
      dispatch(push(`/control/recipe/${recipe.id}/`));
    } else {
      dispatch(push(`/control/recipe/${recipe.id}/revision/${revision.id}/`));
    }
  }

  render() {
    const { revision, recipe, approvedId } = this.props;

    return (
      <tr className="history-item" onClick={this.handleClick}>
        <td className="revision-number">{revision.recipe.revision_id}</td>
        <td className="revision-created">
          <span className="label">Created On:</span>
          {moment(revision.date_created).format('MMM Do YYYY - h:mmA')}
        </td>
        <td className="revision-comment">
        {
          !!revision.comment &&
            <span>
              <span className="label">Comment:</span>
              <span className="comment-text">{revision.comment || '--'}</span>
            </span>
        }
        </td>
        <td>
          <DraftStatus
            latestRevisionId={recipe.latest_revision_id}
            lastApprovedRevisionId={approvedId}
            recipe={revision.recipe}
          />
        </td>
      </tr>
    );
  }
}

export default composeRecipeContainer(DisconnectedRecipeHistory);<|MERGE_RESOLUTION|>--- conflicted
+++ resolved
@@ -3,16 +3,12 @@
 import moment from 'moment';
 
 import composeRecipeContainer from 'control/components/RecipeContainer';
-<<<<<<< HEAD
 import makeApiRequest from 'control/api';
-=======
 import DraftStatus from 'control/components/DraftStatus';
 
-import { makeApiRequest } from 'control/actions/ControlActions';
 import {
   getLastApprovedRevision,
 } from 'control/selectors/RecipesSelector';
->>>>>>> 9912541d
 
 export class DisconnectedRecipeHistory extends React.Component {
   static propTypes = {
