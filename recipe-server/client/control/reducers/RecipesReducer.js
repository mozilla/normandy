--- conflicted
+++ resolved
@@ -1,121 +1,61 @@
 import {
-<<<<<<< HEAD
-  RECIPES_RECEIVED,
-  SINGLE_RECIPE_RECEIVED,
-  RECIPE_ADDED,
-  RECIPE_UPDATED,
-  RECIPE_DELETED,
-  SET_SELECTED_RECIPE,
-  RECIPES_NEED_FETCH,
-} from 'control/actions/RecipeActions';
-
-const initialState = {
-  entries: {},
-  cache: {},
-=======
   RECIPE_ADDED,
   RECIPE_DELETED,
   RECIPE_UPDATED,
   RECIPES_RECEIVED,
+  RECIPES_NEED_FETCH,
   REVISIONS_RECEIVED,
   SET_SELECTED_RECIPE,
   SET_SELECTED_REVISION,
   SINGLE_RECIPE_RECEIVED,
   SINGLE_REVISION_RECEIVED,
-} from 'control/actions/ControlActions';
+} from 'control/actions/RecipeActions';
 
 const initialState = {
-  list: [],
+  entries: {},
   revisions: {},
->>>>>>> 9912541d
   selectedRecipe: null,
   recipeListNeedsFetch: true,
 };
 
-// This is unnecessary once landed in master
-const dedupe = arr => {
-  const seen = {};
-  return arr.filter(({ id }) => {
-    const hasSeen = seen[id];
-    seen[id] = true;
-    return !hasSeen;
-  });
-};
-
 function recipesReducer(state = initialState, action) {
-  let newState;
-
   switch (action.type) {
     case RECIPES_RECEIVED: {
-<<<<<<< HEAD
       // convert array of recipes into an obj
       // keyed on the recipe id
       const recipesObj = {};
+      const revisionsObj = {};
       (action.recipes || []).forEach(recipe => {
         recipesObj[recipe.id] = { ...recipe };
+        revisionsObj[recipe.id] = {
+          ...revisionsObj[recipe.id],
+          [recipe.revision_id]: { ...recipe },
+        };
       });
 
-      newState = {
+      return {
         ...state,
         entries: {
           ...state.entries,
           ...recipesObj,
         },
-=======
-      let revisions = { ...state.revisions };
+        revisions: {
+          ...state.revisions,
+          ...revisionsObj,
+        },
+        recipeListNeedsFetch: false,
+      };
+    }
 
-      action.recipes.forEach(recipe => {
-        revisions = {
-          ...revisions,
-          [recipe.id]: {
-            ...revisions[recipe.id],
-            [recipe.revision_id]: { ...recipe },
-          },
-        };
-      });
 
+    case SINGLE_RECIPE_RECEIVED: {
       return {
         ...state,
-        list: [].concat(action.recipes),
->>>>>>> 9912541d
-        recipeListNeedsFetch: false,
-        revisions,
-      };
-<<<<<<< HEAD
-
-      if (action.key) {
-        newState = {
-          ...newState,
-          cache: {
-            ...newState.cache,
-            // update the 'cache' object entry for this
-            // particular cache key
-            [action.key]: {
-              ...recipesObj,
-            },
-          },
-        };
-      }
-
-      break;
-    }
-
-    case SINGLE_RECIPE_RECEIVED: {
-      newState = {
-        ...state,
+        selectedRecipe: action.recipe.id,
         entries: {
           ...state.entries,
           [action.recipe.id]: action.recipe,
         },
-=======
-    }
-    case SINGLE_RECIPE_RECEIVED: {
-      return {
-        ...state,
-        list: dedupe([action.recipe].concat(state.list)),
->>>>>>> 9912541d
-        recipeListNeedsFetch: true,
-        selectedRecipe: action.recipe.id,
         revisions: {
           ...state.revisions,
           [action.recipe.id]: {
@@ -141,20 +81,14 @@
           },
         },
       };
-<<<<<<< HEAD
-      break;
     }
 
-    case RECIPES_NEED_FETCH:
-      newState = {
+    case RECIPES_NEED_FETCH: {
+      return {
         ...state,
-        list: [],
         selectedRecipe: null,
         recipeListNeedsFetch: true,
       };
-
-      break;
-=======
     }
 
     case REVISIONS_RECEIVED: {
@@ -174,14 +108,12 @@
         },
       };
     }
->>>>>>> 9912541d
 
     case SET_SELECTED_RECIPE:
-      newState = {
+      return {
         ...state,
         selectedRecipe: action.recipeId,
       };
-      break;
 
     case SET_SELECTED_REVISION:
       return {
@@ -190,34 +122,28 @@
       };
 
     case RECIPE_ADDED:
-      newState = {
+      return {
         ...state,
-<<<<<<< HEAD
         entries: {
           ...state.entries,
           [action.recipe.id]: { ...action.recipe },
         },
+        revisions: {
+          ...state.revisions,
+          [action.recipe.id]: {
+            ...state.revisions[action.recipe.id],
+            [action.recipe.revision_id]: { ...action.recipe },
+          },
+        },
       };
-      break;
 
     case RECIPE_UPDATED: {
       const newEntries = { ...state.entries };
       newEntries[action.recipe.id] = { ...action.recipe };
 
-      newState = {
+      return {
         ...state,
         entries: newEntries,
-      };
-      break;
-    }
-
-    case RECIPE_DELETED: {
-      const newEntries = { ...state.entries };
-      delete newEntries[action.recipeId];
-
-      newState = {
-=======
-        list: dedupe([action.recipe].concat(state.list)),
         revisions: {
           ...state.revisions,
           [action.recipe.id]: {
@@ -228,42 +154,22 @@
           },
         },
       };
+    }
 
-    case RECIPE_UPDATED:
+    case RECIPE_DELETED: {
+      const newEntries = { ...state.entries };
+      delete newEntries[action.recipeId];
+
       return {
-        ...state,
-        list: [].concat(state.list).map(recipe => {
-          if (recipe.id === action.recipe.id) {
-            return { ...recipe, ...action.recipe };
-          }
-          return recipe;
-        }),
-        revisions: {
-          ...state.revisions,
-          [action.recipe.id]: {
-            ...state.revisions[action.recipe.id],
-            [action.recipe.revision_id]: {
-              ...action.recipe,
-            },
-          },
-        },
-      };
-
-    case RECIPE_DELETED:
-      return {
->>>>>>> 9912541d
         ...state,
         entries: newEntries,
       };
-
-      break;
     }
 
-    default:
-      break;
+    default: {
+      return state;
+    }
   }
-
-  return newState || state;
 }
 
 export default recipesReducer;