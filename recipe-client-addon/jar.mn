# This Source Code Form is subject to the terms of the Mozilla Public
# License, v. 2.0. If a copy of the MPL was not distributed with this
# file, You can obtain one at http://mozilla.org/MPL/2.0/.

[features/shield-recipe-client@mozilla.org] chrome.jar:
% resource shield-recipe-client %content/
  content/lib/ (./lib/*)
  content/data/ (./data/*)
<<<<<<< HEAD
  content/node_modules/jexl/ (./node_modules/jexl/*)
  content/skin/  (skin/*)
=======
  content/node_modules/mozjexl/ (./node_modules/mozjexl/*)
>>>>>>> 288d630b
<|MERGE_RESOLUTION|>--- conflicted
+++ resolved
@@ -6,9 +6,5 @@
 % resource shield-recipe-client %content/
   content/lib/ (./lib/*)
   content/data/ (./data/*)
-<<<<<<< HEAD
-  content/node_modules/jexl/ (./node_modules/jexl/*)
-  content/skin/  (skin/*)
-=======
   content/node_modules/mozjexl/ (./node_modules/mozjexl/*)
->>>>>>> 288d630b
+  content/skin/  (skin/*)